[package]
name = "gateway-rs"
description = "Helium Gateway for LoRa packet forwarders"
version = "1.0.2"
authors = ["Marc Nijdam <marc@helium.com>"]
edition = "2021"
license = "Apache-2.0"

[[bin]]
name = "helium_gateway"
path = "src/main.rs"
doc = false

[workspace]
members = ["lorawan", "beacon"]

[workspace.dependencies]
byteorder = "1"
serde = {version = "1", features = ["rc", "derive"]}
<<<<<<< HEAD
helium-proto = { git = "https://github.com/dinocore1/proto.git", branch="secure_concentrator", features=["services"]}
=======
rust_decimal = {version = "1", features = ["serde-with-float"]}
helium-proto = { git = "https://github.com/helium/proto", branch="master", features=["services"]}
>>>>>>> 6fee2587
rand = "0.8"
base64 = ">=0.21"
sha2 = "0"
thiserror = "1.0"
<<<<<<< HEAD
nlighten = { git = "https://gitlab.com/nlighten-systems/nlighten-core-rust.git" }
=======
prost = "0"
>>>>>>> 6fee2587

[dependencies]
clap = {version = "4", default-features=false, features = ["derive", "help", "std", "error-context"]}
semver = "0"
config = {version="0", default-features=false, features=["toml"]}
serde = {workspace = true}
serde_json = "1"
serde_urlencoded = "*"
http-serde = "1"
tokio = { version="1", default-features=false, features=["macros", "signal", "rt", "time", "sync"] }
tokio-stream = {version="0", default-features=false }
futures = "*"
triggered = "0.1"
tracing = "0"
tracing-subscriber = {version = "0", default-features = false, features = ["smallvec", "fmt", "std"]}
tracing-appender = "0"
thiserror = {workspace = true}
rand = {workspace = true}
prost = {workspace = true}
tonic = "0"
http = "*"
xxhash-rust = { version = "0.8", features = ["xxh64"]}
sha2 = {workspace = true}
base64 = {workspace = true}
helium-proto = {workspace = true}
signature = "2"
async-trait = "0"
angry-purple-tiger = "0"
lorawan = { package = "lorawan", path = "lorawan" }
beacon = { package = "beacon", path = "beacon" }
exponential-backoff = {git = "https://github.com/yoshuawuyts/exponential-backoff", branch = "master"}
<<<<<<< HEAD
semtech-udp = { git = "https://github.com/dinocore1/semtech-udp.git", branch = "secure_concentrator", default-features=false, features=["server"] }
helium-proto = {workspace = true}
helium-crypto = { git = "https://github.com/helium/helium-crypto-rs", tag = "v0.4.4" }
longfi = { git = "https://github.com/helium/longfi-rs", branch = "main" }
nlighten = { workspace = true }
=======
semtech-udp = { version = ">=0.10.7", default-features=false, features=["server"] }
helium-crypto = "0.6"
>>>>>>> 6fee2587

[features]
default = [ "ecc608" ]
ecc608 = [ "helium-crypto/ecc608" ]
tpm = ["helium-crypto/tpm"]

[profile.release]
opt-level = "z"
lto = true
codegen-units = 1
panic = "abort"
#debug = true
#strip = "debuginfo"
strip = "symbols"

[package.metadata.cross.build]
pre-build = ["apt-get install -y protobuf-compiler"]<|MERGE_RESOLUTION|>--- conflicted
+++ resolved
@@ -17,24 +17,18 @@
 [workspace.dependencies]
 byteorder = "1"
 serde = {version = "1", features = ["rc", "derive"]}
-<<<<<<< HEAD
+rust_decimal = {version = "1", features = ["serde-with-float"]}
 helium-proto = { git = "https://github.com/dinocore1/proto.git", branch="secure_concentrator", features=["services"]}
-=======
-rust_decimal = {version = "1", features = ["serde-with-float"]}
-helium-proto = { git = "https://github.com/helium/proto", branch="master", features=["services"]}
->>>>>>> 6fee2587
 rand = "0.8"
 base64 = ">=0.21"
 sha2 = "0"
 thiserror = "1.0"
-<<<<<<< HEAD
 nlighten = { git = "https://gitlab.com/nlighten-systems/nlighten-core-rust.git" }
-=======
 prost = "0"
->>>>>>> 6fee2587
 
 [dependencies]
 clap = {version = "4", default-features=false, features = ["derive", "help", "std", "error-context"]}
+chrono = { version = "0.4" }
 semver = "0"
 config = {version="0", default-features=false, features=["toml"]}
 serde = {workspace = true}
@@ -63,16 +57,8 @@
 lorawan = { package = "lorawan", path = "lorawan" }
 beacon = { package = "beacon", path = "beacon" }
 exponential-backoff = {git = "https://github.com/yoshuawuyts/exponential-backoff", branch = "master"}
-<<<<<<< HEAD
 semtech-udp = { git = "https://github.com/dinocore1/semtech-udp.git", branch = "secure_concentrator", default-features=false, features=["server"] }
-helium-proto = {workspace = true}
-helium-crypto = { git = "https://github.com/helium/helium-crypto-rs", tag = "v0.4.4" }
-longfi = { git = "https://github.com/helium/longfi-rs", branch = "main" }
-nlighten = { workspace = true }
-=======
-semtech-udp = { version = ">=0.10.7", default-features=false, features=["server"] }
 helium-crypto = "0.6"
->>>>>>> 6fee2587
 
 [features]
 default = [ "ecc608" ]
