--- conflicted
+++ resolved
@@ -19,9 +19,6 @@
 struct Frequency(u32);
 
 impl Frequency {
-    fn from_hz(hz: u32) -> Self {
-        Self(hz)
-    }
 
     fn from_mhz(mhz: f64) -> Self {
         Self((mhz * 1_000_000_f64).trunc() as u32)
@@ -160,7 +157,6 @@
             let packet = Self {
                 tmst: *rxpk.get_timestamp(),
                 datr: rxpk.get_datarate(),
-                payload: rxpk.get_data().to_vec(),
                 rssi: Rssi::from_dbm(rssi),
                 snr: Snr::from_db(rxpk.get_snr()),
                 freq: Frequency::from_mhz(rxpk.get_frequency()),
@@ -169,15 +165,15 @@
                     lorawan::Direction::Uplink,
                     rxpk.get_data(),
                 )?)?,
+                payload: rxpk.get_data().to_vec(),
+                rx2_window: None,
                 oui: 0,
                 packet_type: PacketType::Lorawan.into(),
-                rx2_window: None,
                 key: key,
                 pos: pos,
                 gps_time: gps_time,
                 concentrator_sig: None,
             };
-
             Ok(packet)
         } else {
             Err(DecodeError::invalid_crc())
@@ -286,12 +282,7 @@
             // for normal lorawan packets we're not selecting different frequencies
             // like we are for PoC
             freq: frequency as f64,
-<<<<<<< HEAD
-            data: self.payload.clone(),
-            size: self.payload.len() as u64,
-=======
-            data: PhyData::new(self.0.payload.clone()),
->>>>>>> 0fae27b7
+            data: PhyData::new(self.payload.clone()),
             powe: tx_power as u64,
             rfch: 0,
             tmst: match timestamp {
@@ -306,7 +297,6 @@
     }
 
     pub fn from_state_channel_response(response: BlockchainStateChannelResponseV1) -> Option<Self> {
-
         response.downlink.map(Self::from)
     }
 
@@ -389,15 +379,9 @@
             data: payload,
             timestamp: self.tmst.into(),
             ts_res: 0,
-<<<<<<< HEAD
             signal: self.rssi.centi_dbm(),
             snr: self.snr.centi_db(),
             frequency: self.freq.hz().into(),
-=======
-            signal: (self.signal_strength * 10.0) as i32,
-            snr: (self.snr * 10.0) as i32,
-            frequency: to_hz(self.frequency),
->>>>>>> 0fae27b7
             datarate: dr as i32,
             signature: vec![],
             secure_pkt: self.secure_packet().ok()
