--- conflicted
+++ resolved
@@ -12,7 +12,7 @@
     CodingRate, DataRate, Modulation, StringOrNum, MacAddress,
 };
 use sha2::{Digest, Sha256};
-use std::{convert::TryFrom, fmt::{self, Display}, ops::Deref, str::FromStr};
+use std::{convert::TryFrom, fmt::{self, Display}, str::FromStr};
 
 /// Frequency (hz)
 #[derive(Debug, Clone, Copy)]
@@ -80,6 +80,10 @@
 
     fn dbm(&self) -> i32 {
         self.0
+    }
+
+    fn centi_dbm(&self) -> i32 {
+        self.0 * 10
     }
 }
 
@@ -147,7 +151,6 @@
             let rssi = rxpk
                 .get_signal_rssi()
                 .unwrap_or_else(|| rxpk.get_channel_rssi());
-<<<<<<< HEAD
 
             let (key, pos, gps_time) = match rxpk {
                 push_data::RxPk::V3(ref p) => (Some(p.key), p.pos, p.gps_time),
@@ -162,21 +165,12 @@
                 snr: Snr::from_db(rxpk.get_snr()),
                 freq: Frequency::from_mhz(rxpk.get_frequency()),
                 gateway: MacAddress::nil(),
-=======
-            let packet = helium_proto::Packet {
-                r#type: PacketType::Lorawan.into(),
-                signal_strength: rssi as f32,
-                snr: rxpk.get_snr(),
-                frequency: *rxpk.get_frequency() as f32,
-                timestamp: *rxpk.get_timestamp() as u64,
-                datarate: rxpk.get_datarate().to_string(),
->>>>>>> e0a2fc0e
                 routing: Self::routing_information(&Self::parse_frame(
                     lorawan::Direction::Uplink,
                     rxpk.get_data(),
                 )?)?,
                 oui: 0,
-                packet_type: PacketType::Lorawan,
+                packet_type: PacketType::Lorawan.into(),
                 rx2_window: None,
                 key: key,
                 pos: pos,
@@ -391,15 +385,9 @@
             data: payload,
             timestamp: self.tmst.into(),
             ts_res: 0,
-<<<<<<< HEAD
-            signal: 0,
-            snr: self.snr.db(),
+            signal: self.rssi.centi_dbm(),
+            snr: self.snr.centi_db(),
             frequency: self.freq.hz().into(),
-=======
-            signal: (self.signal_strength * 10.0) as u32,
-            snr: (self.snr * 10.0) as i32,
-            frequency: to_hz(self.frequency),
->>>>>>> e0a2fc0e
             datarate: dr as i32,
             signature: vec![],
             secure_pkt: self.secure_packet().ok()
