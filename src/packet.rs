--- conflicted
+++ resolved
@@ -1,93 +1,84 @@
-<<<<<<< HEAD
-use crate::{error::DecodeError, Error, Result};
-use helium_proto::{
-    packet::PacketType, routing_information::Data as RoutingData, services::poc_lora,
-    BlockchainStateChannelResponseV1, DataRate as ProtoDataRate, Eui, RoutingInformation, Window,
-=======
 use crate::{error::DecodeError, Error, Region, Result};
+use chrono::{prelude::*};
 use helium_proto::services::{
-    poc_lora,
+    poc_lora::{self, SecurePacketV1},
     router::{PacketRouterPacketDownV1, PacketRouterPacketUpV1},
->>>>>>> 6fee2587
 };
 use lorawan::{Direction, PHYPayloadFrame, MHDR};
-use nlighten::gps::{GPSTime, WGS84Position};
 use semtech_udp::{
     pull_resp::{self, PhyData, Time},
     push_data::{self, CRC},
-<<<<<<< HEAD
-    CodingRate, DataRate, MacAddress, Modulation, StringOrNum,
-=======
-    CodingRate, DataRate, Modulation,
->>>>>>> 6fee2587
+    CodingRate, DataRate, Modulation, MacAddress, GPSTime, WGS84Position,
 };
 use sha2::{Digest, Sha256};
+use tracing::warn;
 use std::{
     convert::TryFrom,
-<<<<<<< HEAD
     fmt::{self, Display},
-    str::FromStr,
-=======
-    fmt,
     ops::Deref,
->>>>>>> 6fee2587
     time::{SystemTime, UNIX_EPOCH},
 };
 
 #[derive(Debug, Clone)]
-<<<<<<< HEAD
-pub struct Packet {
-    /// Internal timestamp of "RX finished" event (32b unsigned)
+pub struct PacketUp {
+    payload: Vec<u8>,
+
+    /// Internal timestamp of "RX finished" event (32b unsigned) as provided by SX130x
     tmst: u32,
 
+    /// Timestamp of the received packet (nanoseconds since the unix epoch)
+    timestamp: u64,
+
+    /// Received Signal Strength Indicator
+    rssi: Rssi,
+
+    /// Frequency
+    freq: Frequency,
+
     datr: DataRate,
-=======
-pub struct PacketUp(PacketRouterPacketUpV1);
+
+    /// Signal to Noise radio
+    snr: Snr,
+
+    region: Region,
+
+    hold_time: u64,
+
+    /// Gateway
+    gateway: MacAddress,
+
+    // packet key. Used for Secure Concentrator
+    key: Option<u32>,
+
+    pos: Option<WGS84Position>,
+
+    concentrator_sig: Option<Vec<u8>>,
+}
 
 #[derive(Debug, Clone)]
 pub struct PacketDown(PacketRouterPacketDownV1);
 
-impl Deref for PacketUp {
-    type Target = PacketRouterPacketUpV1;
->>>>>>> 6fee2587
-
-    payload: Vec<u8>,
-
-    /// Received Signal Strength Indicator
-    rssi: Rssi,
-
-    /// Signal to Noise radio
-    snr: Snr,
-
-    /// Frequency
-    freq: Frequency,
-
-    /// Gateway
-    gateway: MacAddress,
-
-    routing: Option<RoutingInformation>,
-
-    rx2_window: Option<Window>,
-
-    oui: u32,
-
-    packet_type: PacketType,
-
-    // Metadata from Secure Concentrator
-    key: Option<u32>,
-    pos: Option<WGS84Position>,
-    gps_time: Option<GPSTime>,
-    concentrator_sig: Option<Vec<u8>>,
-}
+
 
 impl From<PacketUp> for PacketRouterPacketUpV1 {
     fn from(value: PacketUp) -> Self {
-        value.0
+        PacketRouterPacketUpV1 {
+            timestamp: value.unix_timestamp(),
+            rssi: value.rssi.dbm(),
+            frequency: value.freq.hz(),
+            datarate: datarate::to_proto(value.datr) as i32,
+            snr: value.snr.db(),
+            region: value.region.into(),
+            hold_time: value.hold_time,
+            gateway: Vec::from(value.gateway.into_array()),
+            payload: value.payload,
+            signature: vec![],
+        }
     }
 }
 impl From<&PacketUp> for PacketRouterPacketUpV1 {
     fn from(value: &PacketUp) -> Self {
-        value.0.clone()
+        PacketRouterPacketUpV1::from(value.clone())
     }
 }
 
@@ -100,128 +91,51 @@
 impl fmt::Display for PacketUp {
     fn fmt(&self, f: &mut fmt::Formatter<'_>) -> fmt::Result {
         f.write_fmt(format_args!(
-<<<<<<< HEAD
             "@{} us, {}, {:?}, snr: {}, rssi: {}, len: {}",
-            self.tmst,
+            self.timestamp,
             self.freq,
             self.datr,
             self.snr,
             self.rssi,
             self.payload.len()
-=======
-            "@{} us, {:.2} MHz, {:?}, snr: {}, rssi: {}, len: {}",
-            self.0.timestamp,
-            self.0.frequency,
-            self.0.datarate(),
-            self.0.snr,
-            self.0.rssi,
-            self.0.payload.len()
->>>>>>> 6fee2587
         ))
     }
 }
 
 impl TryFrom<PacketUp> for poc_lora::LoraWitnessReportReqV1 {
     type Error = Error;
-<<<<<<< HEAD
-
-    fn try_from(rxpk: push_data::RxPk) -> Result<Self> {
-        if rxpk.get_crc_status() == &CRC::OK {
-            let rssi = rxpk
-                .get_signal_rssi()
-                .unwrap_or_else(|| rxpk.get_channel_rssi());
-
-            let (key, pos, gps_time) = match rxpk {
-                push_data::RxPk::V3(ref p) => (Some(p.key), p.pos, p.gps_time),
-                _ => (None, None, None),
-            };
-
-            let packet = Self {
-                packet_type: PacketType::Lorawan.into(),
-                tmst: *rxpk.get_timestamp(),
-                datr: rxpk.get_datarate(),
-                rssi: Rssi::from_dbm(rssi),
-                snr: Snr::from_db(rxpk.get_snr()),
-                freq: Frequency::from_mhz(rxpk.get_frequency()),
-                gateway: MacAddress::nil(),
-                routing: Self::routing_information(&Self::parse_frame(
-                    lorawan::Direction::Uplink,
-                    rxpk.get_data(),
-                )?)?,
-                payload: rxpk.get_data().to_vec(),
-                rx2_window: None,
-                oui: 0,
-                key: key,
-                pos: pos,
-                gps_time: gps_time,
-                concentrator_sig: None,
-            };
-            Ok(packet)
-        } else {
-            Err(DecodeError::invalid_crc())
-        }
-    }
-}
-
-impl From<helium_proto::Packet> for Packet {
-    fn from(v: helium_proto::Packet) -> Self {
-        Self {
-            tmst: v.timestamp as u32,
-            datr: DataRate::from_str(&v.datarate).unwrap(),
-            payload: v.payload.to_vec(),
-            rssi: Rssi::from_dbm(v.signal_strength as i32),
-            snr: Snr::from_db(v.snr),
-            freq: Frequency::from_mhz(v.frequency.into()),
-            gateway: MacAddress::nil(),
-            oui: v.oui,
-            packet_type: v.r#type(),
-            rx2_window: v.rx2_window,
-            routing: v.routing,
-            key: None,
-            pos: None,
-            gps_time: None,
-            concentrator_sig: None,
-        }
-    }
-}
-
-impl Packet {
-    pub fn routing(&self) -> &Option<RoutingInformation> {
-        &self.routing
-    }
-
-    pub fn to_packet(self) -> helium_proto::Packet {
-        helium_proto::Packet {
-            oui: self.oui,
-            r#type: self.packet_type.into(),
-            payload: self.payload.to_vec(),
-            timestamp: self.tmst.into(),
-            signal_strength: self.rssi.dbm() as f32,
-            frequency: self.freq.to_mhz(),
-            datarate: self.datr.to_string(),
-            snr: self.snr.db(),
-            routing: self.routing,
-            rx2_window: self.rx2_window,
-        }
-=======
     fn try_from(value: PacketUp) -> Result<Self> {
         let payload = match PacketUp::parse_frame(Direction::Uplink, value.payload()) {
             Ok(PHYPayloadFrame::Proprietary(payload)) => payload,
             _ => return Err(DecodeError::not_beacon()),
         };
+        let secure_pkt = if value.is_secure_packet() {
+            let time = std::time::Duration::from_nanos(value.timestamp);
+            let time = helium_proto::GpsTime {
+                sec: time.as_secs(),
+                nano: time.subsec_nanos(),
+            };
+            
+            Some(SecurePacketV1 {
+                card_id: Vec::from(value.gateway.into_array()),
+                pos: value.get_pos(),
+                time: Some(time),
+                sc_signature: value.concentrator_sig.unwrap_or_else(|| vec![]),
+            })
+        } else {
+            None
+        };
         let report = poc_lora::LoraWitnessReportReqV1 {
             data: payload,
-            tmst: value.0.timestamp as u32,
-            timestamp: SystemTime::now()
-                .duration_since(UNIX_EPOCH)
-                .map_err(Error::from)?
-                .as_nanos() as u64,
-            signal: value.0.rssi * 10,
-            snr: (value.0.snr * 10.0) as i32,
-            frequency: value.0.frequency as u64,
-            datarate: value.0.datarate,
+            tmst: value.tmst,
+            timestamp: value.timestamp,
+            signal: value.rssi.centi_dbm(),
+            snr: value.snr.centi_db(),
+            frequency: value.freq.hz() as u64,
+            datarate: datarate::to_proto(value.datr) as i32,
             pub_key: vec![],
             signature: vec![],
+            secure_pkt,
         };
         Ok(report)
     }
@@ -236,26 +150,52 @@
             .get_signal_rssi()
             .unwrap_or_else(|| rxpk.get_channel_rssi());
 
-        let packet = PacketRouterPacketUpV1 {
-            rssi,
-            timestamp: *rxpk.get_timestamp() as u64,
+        fn now_timestamp() -> u64 {
+            SystemTime::now()
+            .duration_since(UNIX_EPOCH)
+            .map_err(Error::from).unwrap()
+            .as_nanos() as u64
+        }
+
+        // Get the timestamp (nanoseconds since the unix epoch) of the packet arrival time
+        // Use the GPS time if provided as first priority as that will be the most accurate.
+        // use the time as provided from the packet forwarder next.
+        // as a last resort use the current system time.
+        let timestamp = match (rxpk.get_gpstime(), rxpk.get_time()) {
+            (Some(gps_time), _) => gps_time.to_datetime().unix_timestamp_nanos() as u64,
+            (None, Some(time_str)) => match DateTime::parse_from_rfc3339(time_str.as_ref()) {
+                Ok(time) => time.timestamp_nanos() as u64,
+                Err(parse_error) => {
+                    warn!("unable to parse time: {}: {}", time_str, parse_error);
+                    now_timestamp()
+                }
+            }
+            (None, None) => now_timestamp(),
+        };
+
+        let packet = Self {
             payload: rxpk.get_data().to_vec(),
-            frequency: to_hz(*rxpk.get_frequency()) as u32,
-            datarate: datarate::to_proto(rxpk.get_datarate())? as i32,
-            snr: rxpk.get_snr(),
+            tmst: *rxpk.get_timestamp(),
+            timestamp,
+            rssi: Rssi::from_dbm(rssi),
+            freq: Frequency::from_mhz(rxpk.get_frequency()),
+            datr: rxpk.get_datarate(),
+            snr: Snr::from_db(rxpk.get_snr()),
             region: region.into(),
             hold_time: 0,
-            gateway: vec![],
-            signature: vec![],
-        };
-        Ok(Self(packet))
+            gateway: MacAddress::nil(),
+            key: rxpk.get_id(),
+            pos: rxpk.get_pos(),
+            concentrator_sig: None,
+        };
+
+        Ok(packet)
     }
 
     pub fn is_potential_beacon(&self) -> bool {
         Self::parse_header(self.payload())
             .map(|header| header.mtype() == lorawan::MType::Proprietary)
             .unwrap_or(false)
->>>>>>> 6fee2587
     }
 
     pub fn payload(&self) -> &[u8] {
@@ -275,7 +215,32 @@
     }
 
     pub fn hash(&self) -> Vec<u8> {
-        Sha256::digest(&self.0.payload).to_vec()
+        Sha256::digest(&self.payload).to_vec()
+    }
+
+    pub fn is_secure_packet(&self) -> bool {
+        // Packets from Secure Concentrators always have the packet id key (because the key is used to match the packet signature)
+        self.key.is_some()
+    }
+
+    pub fn packet_id(&self) -> Option<u32> {
+        self.key
+    }
+
+    pub fn set_secure_sig(&mut self, sig: Vec<u8>) {
+        self.concentrator_sig = Some(sig);
+    }
+
+    /// get the unix timestamp (in nanoseconds) of the packet arrival time
+    pub fn unix_timestamp(&self) -> u64 {
+        self.timestamp
+    }
+
+    pub fn get_pos(&self) -> Option<helium_proto::Wgs84Position> {
+        match self.pos {
+            Some(pos) => Some(convert_wgs84pos(pos)),
+            None => None,
+        }
     }
 }
 
@@ -295,26 +260,10 @@
         )
     }
 
-<<<<<<< HEAD
-    pub fn to_pull_resp(&self, use_rx2: bool, tx_power: u32) -> Result<Option<pull_resp::TxPk>> {
-        let (timestamp, frequency, datarate) = if use_rx2 {
-            if let Some(rx2) = &self.rx2_window {
-                (Some(rx2.timestamp), rx2.frequency, rx2.datarate.parse()?)
-            } else {
-                return Ok(None);
-            }
-        } else {
-            (
-                Some(self.tmst as u64),
-                self.freq.to_mhz(),
-                self.datr.clone(),
-            )
-=======
     pub fn to_rx2_pull_resp(&self, tx_power: u32) -> Result<Option<pull_resp::TxPk>> {
         let rx2 = match self.0.rx2.as_ref() {
             Some(window) => window,
             None => return Ok(None),
->>>>>>> 6fee2587
         };
 
         self.inner_to_pull_resp(
@@ -341,13 +290,8 @@
             datr: datarate,
             // for normal lorawan packets we're not selecting different frequencies
             // like we are for PoC
-<<<<<<< HEAD
-            freq: frequency as f64,
-            data: PhyData::new(self.payload.clone()),
-=======
             freq: to_mhz(frequency_hz),
             data: PhyData::new(self.0.payload.clone()),
->>>>>>> 6fee2587
             powe: tx_power as u64,
             rfch: 0,
             fdev: None,
@@ -357,221 +301,15 @@
     }
 }
 
-<<<<<<< HEAD
-    pub fn from_state_channel_response(response: BlockchainStateChannelResponseV1) -> Option<Self> {
-        response.downlink.map(Self::from)
-    }
-
-    pub fn hash(&self) -> Vec<u8> {
-        Sha256::digest(&self.payload).to_vec()
-    }
-=======
-pub(crate) fn to_hz<M: Into<f64>>(mhz: M) -> u64 {
-    (mhz.into() * 1_000_000f64).trunc() as u64
-}
-
 pub(crate) fn to_mhz<H: Into<f64>>(hz: H) -> f64 {
     hz.into() / 1_000_000.0
 }
->>>>>>> 6fee2587
 
 pub(crate) mod datarate {
     use super::{DecodeError, Result};
     use helium_proto::DataRate as ProtoRate;
     use semtech_udp::{Bandwidth, DataRate, SpreadingFactor};
 
-<<<<<<< HEAD
-    pub fn secure_packet(&self) -> Result<poc_lora::SecurePacketV1> {
-        let dr = match ProtoDataRate::from_str(&self.datr.to_string()) {
-            Ok(value)
-                if [
-                    ProtoDataRate::Sf7bw125,
-                    ProtoDataRate::Sf8bw125,
-                    ProtoDataRate::Sf9bw125,
-                    ProtoDataRate::Sf10bw125,
-                    ProtoDataRate::Sf12bw125,
-                ]
-                .contains(&value) =>
-            {
-                value
-            }
-            _ => {
-                return Err(Error::custom(format!(
-                    "invalid beacon witness datarate: {}",
-                    self.datr.to_string()
-                )));
-            }
-        };
-        Ok(poc_lora::SecurePacketV1 {
-            freq: self.freq.hz().into(),
-            datarate: dr as i32,
-            snr: self.snr.centi_db(),
-            rssi: self.rssi.dbm(),
-            tmst: self.tmst,
-            card_id: self.gateway.clone().into_array().to_vec(),
-            pos: self.pos.map(convert_wgs84pos),
-            time: self.gps_time.map(convert_gps_time),
-            signature: self
-                .concentrator_sig
-                .as_ref()
-                .ok_or_else(|| Error::custom("missing concentrator_sig"))?
-                .to_vec(),
-        })
-    }
-
-    pub fn to_witness_report(self) -> Result<poc_lora::LoraWitnessReportReqV1> {
-        let payload = match Self::parse_frame(Direction::Uplink, self.payload()) {
-            Ok(PHYPayloadFrame::Proprietary(payload)) => payload,
-            _ => return Err(Error::custom("not a beacon")),
-        };
-        let dr = match ProtoDataRate::from_str(&self.datr.to_string()) {
-            Ok(value)
-                if [
-                    ProtoDataRate::Sf7bw125,
-                    ProtoDataRate::Sf8bw125,
-                    ProtoDataRate::Sf9bw125,
-                    ProtoDataRate::Sf10bw125,
-                    ProtoDataRate::Sf12bw125,
-                ]
-                .contains(&value) =>
-            {
-                value
-            }
-            _ => {
-                return Err(Error::custom(format!(
-                    "invalid beacon witness datarate: {}",
-                    self.datr.to_string()
-                )));
-            }
-        };
-
-        let timestamp = match self.gps_time {
-            Some(gps_time) => gps_time.to_utc().unix_timestamp_nanos() as u64,
-
-            None => SystemTime::now()
-                .duration_since(UNIX_EPOCH)
-                .map_err(Error::from)?
-                .as_nanos() as u64,
-        };
-
-        let report = poc_lora::LoraWitnessReportReqV1 {
-            pub_key: vec![],
-            data: payload,
-            tmst: self.tmst,
-            timestamp: timestamp,
-            signal: self.rssi.centi_dbm(),
-            snr: self.snr.centi_db(),
-            frequency: self.freq.hz().into(),
-            datarate: dr as i32,
-            signature: vec![],
-            secure_pkt: self.secure_packet().ok(),
-        };
-        Ok(report)
-    }
-
-    pub fn packet_key(&self) -> Option<u32> {
-        self.key
-    }
-
-    pub fn set_secure_sig(&mut self, sig: Vec<u8>) {
-        self.concentrator_sig = Some(sig);
-    }
-
-    /// did this packet come from a Secure Concentrator?
-    pub fn is_secure_packet(&self) -> bool {
-        // Secure Packets always have the populated key
-        self.key.is_some()
-    }
-}
-
-fn convert_wgs84pos(input: WGS84Position) -> poc_lora::Wgs84Position {
-    poc_lora::Wgs84Position {
-        latitude: input.lat,
-        longitude: input.lon,
-        height: input.height,
-        hacc: input.hacc,
-        vacc: input.vacc,
-    }
-}
-
-fn convert_gps_time(input: GPSTime) -> poc_lora::GpsTime {
-    let duration = input.as_duration();
-    poc_lora::GpsTime {
-        sec: duration.as_secs(),
-        nano: duration.subsec_nanos(),
-    }
-}
-
-/// Frequency (hz)
-#[derive(Debug, Clone, Copy)]
-struct Frequency(u32);
-
-impl Frequency {
-    fn from_mhz(mhz: f64) -> Self {
-        Self((mhz * 1_000_000_f64).trunc() as u32)
-    }
-
-    fn hz(&self) -> u32 {
-        self.0
-    }
-
-    fn to_mhz(&self) -> f32 {
-        self.0 as f32 / 1_000_000_f32
-    }
-}
-
-impl Display for Frequency {
-    fn fmt(&self, f: &mut std::fmt::Formatter<'_>) -> std::fmt::Result {
-        write!(f, "{:.2} MHz", self.to_mhz())
-    }
-}
-
-/// Signal to Noise Ratio (0.01dB)
-#[derive(Debug, Clone, Copy)]
-struct Snr(i32);
-
-impl Snr {
-    fn from_db(db: f32) -> Self {
-        Self((db * 10_f32).trunc() as i32)
-    }
-
-    fn centi_db(&self) -> i32 {
-        self.0
-    }
-
-    fn db(&self) -> f32 {
-        self.0 as f32 / 10_f32
-    }
-}
-
-impl Display for Snr {
-    fn fmt(&self, f: &mut std::fmt::Formatter<'_>) -> std::fmt::Result {
-        write!(f, "{:.1} dB", self.db())
-    }
-}
-
-/// RSSI (dBm)
-#[derive(Debug, Clone, Copy)]
-struct Rssi(i32);
-
-impl Rssi {
-    fn from_dbm(dbm: i32) -> Self {
-        Self(dbm)
-    }
-
-    fn dbm(&self) -> i32 {
-        self.0
-    }
-
-    fn centi_dbm(&self) -> i32 {
-        self.0 * 10
-    }
-}
-
-impl Display for Rssi {
-    fn fmt(&self, f: &mut std::fmt::Formatter<'_>) -> std::fmt::Result {
-        write!(f, "{} dBm", self.dbm())
-=======
     pub fn from_proto(rate: ProtoRate) -> Result<DataRate> {
         let (spreading_factor, bandwidth) = match rate {
             ProtoRate::Sf12bw125 => (SpreadingFactor::SF12, Bandwidth::BW125),
@@ -608,8 +346,8 @@
         Ok(DataRate::new(spreading_factor, bandwidth))
     }
 
-    pub fn to_proto(rate: DataRate) -> Result<ProtoRate> {
-        let rate = match (rate.spreading_factor(), rate.bandwidth()) {
+    pub fn to_proto(rate: DataRate) -> ProtoRate {
+        match (rate.spreading_factor(), rate.bandwidth()) {
             (SpreadingFactor::SF12, Bandwidth::BW125) => ProtoRate::Sf12bw125,
             (SpreadingFactor::SF11, Bandwidth::BW125) => ProtoRate::Sf11bw125,
             (SpreadingFactor::SF10, Bandwidth::BW125) => ProtoRate::Sf10bw125,
@@ -630,8 +368,96 @@
             (SpreadingFactor::SF9, Bandwidth::BW500) => ProtoRate::Sf9bw500,
             (SpreadingFactor::SF8, Bandwidth::BW500) => ProtoRate::Sf8bw500,
             (SpreadingFactor::SF7, Bandwidth::BW500) => ProtoRate::Sf7bw500,
-        };
-        Ok(rate)
->>>>>>> 6fee2587
+        }
+    }
+}
+
+fn convert_wgs84pos(input: WGS84Position) -> helium_proto::Wgs84Position {
+    helium_proto::Wgs84Position {
+        latitude: input.lat,
+        longitude: input.lon,
+        height: input.height,
+        hacc: input.hacc,
+        vacc: input.vacc,
+    }
+}
+
+fn convert_gps_time(input: GPSTime) -> helium_proto::GpsTime {
+    let duration = input.as_duration();
+    helium_proto::GpsTime {
+        sec: duration.as_secs(),
+        nano: duration.subsec_nanos(),
+    }
+}
+
+/// Frequency (hz)
+#[derive(Debug, Clone, Copy)]
+struct Frequency(u32);
+
+impl Frequency {
+    fn from_mhz(mhz: f64) -> Self {
+        Self((mhz * 1_000_000_f64).trunc() as u32)
+    }
+
+    fn hz(&self) -> u32 {
+        self.0
+    }
+
+    fn to_mhz(&self) -> f32 {
+        self.0 as f32 / 1_000_000_f32
+    }
+}
+
+impl Display for Frequency {
+    fn fmt(&self, f: &mut std::fmt::Formatter<'_>) -> std::fmt::Result {
+        write!(f, "{:.2} MHz", self.to_mhz())
+    }
+}
+
+/// Signal to Noise Ratio (0.01dB)
+#[derive(Debug, Clone, Copy)]
+struct Snr(i32);
+
+impl Snr {
+    fn from_db(db: f32) -> Self {
+        Self((db * 10_f32).trunc() as i32)
+    }
+
+    fn centi_db(&self) -> i32 {
+        self.0
+    }
+
+    fn db(&self) -> f32 {
+        self.0 as f32 / 10_f32
+    }
+}
+
+impl Display for Snr {
+    fn fmt(&self, f: &mut std::fmt::Formatter<'_>) -> std::fmt::Result {
+        write!(f, "{:.1} dB", self.db())
+    }
+}
+
+/// RSSI (dBm)
+#[derive(Debug, Clone, Copy)]
+struct Rssi(i32);
+
+impl Rssi {
+    fn from_dbm(dbm: i32) -> Self {
+        Self(dbm)
+    }
+
+    fn dbm(&self) -> i32 {
+        self.0
+    }
+
+    fn centi_dbm(&self) -> i32 {
+        self.0 * 10
+    }
+}
+
+impl Display for Rssi {
+    fn fmt(&self, f: &mut std::fmt::Formatter<'_>) -> std::fmt::Result {
+        write!(f, "{} dBm", self.dbm())
     }
 }