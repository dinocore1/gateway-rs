--- conflicted
+++ resolved
@@ -152,7 +152,6 @@
 
     async fn handle_received_beacon(&mut self, packet: Packet, logger: &Logger) {
         info!(logger, "received possible PoC payload: {packet:?}");
-<<<<<<< HEAD
         if packet.is_secure_packet() {
             // Queue up secure packets and wait for their signatures to come in later
 
@@ -170,10 +169,7 @@
     }
 
     async fn submit_witness(&mut self, packet: Packet, logger: &Logger) {
-        let report = match packet.to_witness_report() {
-=======
         let mut report = match packet.to_witness_report() {
->>>>>>> 0fae27b7
             Ok(report) => report,
             Err(err) => {
                 warn!(logger, "ignoring invalid witness report: {err:?}");
