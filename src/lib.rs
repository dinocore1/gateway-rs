--- conflicted
+++ resolved
@@ -25,11 +25,7 @@
 pub use keypair::{Keypair, PublicKey, Sign, Verify};
 pub use packet::{PacketDown, PacketUp};
 pub use settings::Settings;
-<<<<<<< HEAD
 pub use dbusruntime::DBusRuntime;
-pub(crate) use traits::*;
-=======
->>>>>>> 1d69023c
 
 use futures::{Future as StdFuture, Stream as StdStream};
 use std::pin::Pin;
