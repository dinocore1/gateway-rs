--- conflicted
+++ resolved
@@ -145,14 +145,10 @@
                         warn!(%err, "ignoring push_data");
                     }
                 }
-<<<<<<< HEAD
-            },
+            }
             Event::PacketSigReceived(rxpk, _gateway_mac) => {
-                self.beacon_handler.received_packet_sig(rxpk).await
-            },
-=======
-            }
->>>>>>> 6fee2587
+                self.beacons.received_packet_sig(rxpk).await
+            }
             Event::NoClientWithMac(_packet, mac) => {
                 info!(%mac, "ignoring send to client with unknown MAC")
             }
